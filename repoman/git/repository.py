#!/usr/bin/env python
#
# Copyright 2014 Tuenti Technologies S.L.
#
# Licensed under the Apache License, Version 2.0 (the "License");
# you may not use this file except in compliance with the License.
# You may obtain a copy of the License at
#
#     http://www.apache.org/licenses/LICENSE-2.0
#
# Unless required by applicable law or agreed to in writing, software
# distributed under the License is distributed on an "AS IS" BASIS,
# WITHOUT WARRANTIES OR CONDITIONS OF ANY KIND, either express or implied.
# See the License for the specific language governing permissions and
# limitations under the License.
#

import re
import os.path
import logging
import datetime
import calendar
from collections import namedtuple

import sh

from repoman.repository import Repository as BaseRepo, \
    RepositoryError, MergeConflictError
from repoman.changeset import Changeset
from repoman.merge import MergeStrategy
from repoman.reference import Reference
from repoman.repo_indexer import RepoIndexerError

logger = logging.getLogger(__name__)

class GitCmd(object):
    def __init__(self, path):
        self.path = path

    def __call__(self, *args, **kwargs):
        try:
            cmd = sh.git(_cwd=self.path, _tty_out=False, *args, **kwargs)
        except sh.ErrorReturnCode as e:
            raise RepositoryError("'%s' failed in %s: %s" % (e.full_cmd, self.path, e.message))

        if '_iter' in kwargs and kwargs['_iter'] != None:
            return cmd

        # For convenience, remove last new line of command output
        return re.sub('(\n|\n\r)$', '', cmd.stdout)

class GitMerge(MergeStrategy):
    def __init__(self, *args, **kwargs):
        super(GitMerge, self).__init__(*args, **kwargs)
        self._git = GitCmd(self.repository.path)

    def _validate_local_branch(self):
        if self.local_branch is None:
            self.local_branch = self.repository.get_branch()
            return

        if not isinstance(self.local_branch, Reference):
            raise RepositoryError(
                    "In merge, local branch must be a Reference object")

        self._git('checkout', self.local_branch.name)

    def perform(self):
        self._validate_local_branch()

        self._git('merge', '--no-ff', '--no-commit',
            self.other_rev.hash,
            _ok_code=[0, 1])

        conflicts = self._git('diff', name_only=True, diff_filter='U').split()

        if conflicts:
            raise MergeConflictError("Conflicts found: merging %s failed" %
                                     ", ".join(conflicts))

    def abort(self):
        self._git('merge', '--abort')

    def commit(self):
        if len(self._git('status', porcelain=True, _iter=True)) == 0:
            return None
        commit_message = self.repository.message_builder.merge(
            other_branch=self.other_branch_name,
            other_revision=self.other_rev.shorthash,
            local_branch=self.local_branch.name,
            local_revision=self.local_branch.get_changeset().shorthash
        )
        author = str(self.repository.signature)
        self._git("commit", m=commit_message, author=author)
        return self.repository.tip()


class GitMergeFastForward(GitMerge):
    def __init__(self, *args, **kwargs):
        super(GitMergeFastForward, self).__init__(*args, **kwargs)
        self._ff_merged = False

    def perform(self):
        self._validate_local_branch()

        try:
            self._git('merge', '--ff-only', self.other_rev.hash)
            self._ff_merged = True
        except:
            # TODO: Is this what we want? log something in any case
            super(GitMergeFastForward, self).perform()

    def abort(self):
        if self._ff_merged:
            self._git('reset', 'HEAD^', hard=True)
            return
        super(GitMergeFastForward, self).abort()

    def commit(self):
        if not self._ff_merged:
            return super(GitMergeFastForward, self).commit()
        return self.repository.tip()


class Repository(BaseRepo):
    """
    Models a Git Repository
    """
    def __init__(self, *args, **kwargs):
        super(Repository, self).__init__(*args, **kwargs)
        self._git = GitCmd(self.path)

    def __getitem__(self, key):
        """
        Implements access thorugh [] operator for changesets
        key -- changeset hash or branch name
        """
        return self._new_changeset_object(key)

    def _new_changeset_object(self, refname):
        """
        Return a new Changeset object with the provided info
        """
        tags = ' '.join(self.get_changeset_tags(refname))
        info, body = self._git("log", "-1",
                "--pretty=%H,%ct,%cn%n%B",
                refname).split("\n", 1)
        sha1, committer_time, committer_name = info.split(",", 2)

        initial_values = [
            None,  # Local changeset that does not exist in GIT
            sha1,
            tags,
            None,
            committer_name,
            body,
            datetime.datetime.utcfromtimestamp(float(committer_time)),
        ]

        c = Changeset(self, tuple(initial_values))
        return c

    def get_changeset_branches(self, changeset):
        """ Inherited method
        :func:`~repoman.repository.Repository.get_changeset_branches`
        """
        branches = self.get_branches()
        branch_contains = lambda branch: self.get_ancestor(
            changeset, branch.get_changeset()).hash == changeset.hash
        cs_branches = map(lambda b: b.name, filter(branch_contains, branches))
        return cs_branches

    def branch(self, name):
        """Inherited method :func:`~repoman.repository.Repository.branch` """
        self._git("checkout", "-B", name)
        return self._new_branch_object(name)

    def tag(self, name, revision=None, message=None):
        """Inherited method :func:`~repoman.repository.Repository.tag` """
        if not revision:
            revision = 'HEAD'
        args = ["tag", name, revision]
        if message:
            args += ["-m", message]
        self._git(*args)
        return self._new_tag_object(name)

    def strip(self, changeset):
        """Inherited method :func:`~repoman.repository.Repository.strip` """
        self._git('reset', '--hard', '%s^' % changeset.hash)

    def branch_exists(self, branch_name):
        """Inherited method :func:`~repoman.repository.Repository.branch_exists`
        """
<<<<<<< HEAD
        for branch in self.get_branches():
            if branch.name == branch_name:
                return True
=======
        local_heads = self._git(
            "for-each-ref", "--format=%(refname:short)", "refs/heads").split()

        if branch_name in local_heads:
            return True

>>>>>>> 78865be6
        return False

    def tag_exists(self, tag_name):
        """Inherited method :func:`~repoman.repository.Repository.tag_exists`
        """
        return tag_name in self.tags()

    def tip(self):
        """Inherited method :func:`~Repository.tip` """
        return self['HEAD']

    def get_ancestor(self, cs1, cs2):
        """Inherited method :func:`~repoman.repository.Repository.get_ancestor`
        """
        if not cs1 or not cs2:
            error = "Error getting ancestor, " +\
                "either rev1 or rev2 are None: %s , %s" % (cs1, cs2)
            logger.error(error)
            raise RepositoryError(error)
<<<<<<< HEAD
        return self[self._git('merge-base', cs1.hash, cs2.hash)]
=======
        return self[self._git('merge-base', cs1, cs2)]
>>>>>>> 78865be6

    def get_branches(self, active=False, closed=False):
        """Inherited method :func:`~repoman.repository.Repository.get_branches`
        """
<<<<<<< HEAD
        branches = list([
            branch_name.strip() for branch_name in
=======
        return [
            self._new_branch_object(branch_name.strip()) for branch_name in
>>>>>>> 78865be6
                self._git(
                   "for-each-ref",
                   "refs/heads",
                   format="%(refname:short)",
                   _iter=True,
                )
<<<<<<< HEAD
        ])
        try:
            # Add current branch even if it doesn't have commits
            current = self.get_branch()
            if current.name not in branches:
                branches.append(current.name)
        except:
            # TODO: Better handle error cases here, related with HEAD not existing
            pass
        return [self._new_branch_object(branch) for branch in branches if branch != 'HEAD']
=======
        ]
>>>>>>> 78865be6

    def exterminate_branch(self, branch_name, repo_origin, repo_dest):
        """Inherited method
        :func:`~repoman.repository.Repository.exterminate_branch`
        """
        if not self.terminate_branch(branch_name, repo_origin, repo_dest):
            return
        # Deleting remotely
        self.push(repo_origin, repo_dest, rev='', ref_name=branch_name)

    def terminate_branch(self, branch_name, repo_origin, repo_dest):
        """Inherited method
        :func:`~repoman.repository.Repository.terminate_branch`
        """
        if not self.branch_exists(branch_name):
            return False

        current = None
        try:
            current = self._git('rev-parse', '--abbrev-ref', 'HEAD')
        except:
            pass

        if current != None and current == branch_name:
            self._git('checkout', '--detach')

        self._git('branch', '-D', branch_name)

        return True

    def get_branch(self, branch_name=None):
        """Inherited method
        :func:`~repoman.repository.Repository.get_branch`
        """
        if not branch_name:
<<<<<<< HEAD
            branch_name = self._git('rev-parse', '--abbrev-ref', 'HEAD')
=======
            branch_name = self._git("rev-parse", "--abbrev-ref", "HEAD")
>>>>>>> 78865be6
        else:
            if not self.branch_exists(branch_name):
                raise RepositoryError('Branch %s does not exist in repo %s'
                                      % (branch_name, self.path))

        return self._new_branch_object(branch_name)

    def get_revset(self, cs_from=None, cs_to=None, branch=None):
        """Inherited method
        :func:`~repoman.repository.Repository.get_revset`
        """
<<<<<<< HEAD
        if branch is not None:
            b = self.get_branch(branch)
            if cs_to is None:
                cs_to = b.get_changeset().hash
            else:
                cs_to = self.get_ancestor(self[cs_to], b.get_changeset()).hash

        if cs_to is None:
=======
        if cs_to == None:
>>>>>>> 78865be6
            cs_to = 'HEAD'

        if cs_from is None:
            cs = self._git(
                'log', '--pretty=%H', '--reverse',
                cs_to,
                _iter=True)
        else:
<<<<<<< HEAD
            try:
                # If cs_from is not an ancestor of cs_to we shouldn't output
                # anything
                self._git('merge-base', '--is-ancestor', cs_from, cs_to)
            except:
                return

=======
>>>>>>> 78865be6
            rev_range = "%s..%s" % (cs_from, cs_to)
            cs = self._git(
                'log', '--pretty=%H', '--reverse', '--ancestry-path',
                rev_range,
                _iter=True)
            # When printing git log ranges, it doesn't include the root one
<<<<<<< HEAD
            yield self._new_changeset_object(cs_from)
=======
            yield cs_from
>>>>>>> 78865be6

        for c in cs:
            yield self._new_changeset_object(c.strip())

    def pull(self, remote, revision=None, branch=None):
        """Inherited method
        :func:`~repoman.repository.Repository.pull`
        """
<<<<<<< HEAD
        git_dir = os.path.join(
            self.path, sh.git('rev-parse', '--git-dir', _cwd=self.path).strip())
        git = GitCmd(git_dir)
        git('-c', 'core.bare=true', 'fetch', remote)
        self._clean()
=======
        self._git('pull', remote, '+refs/*:refs/*')
>>>>>>> 78865be6

    def push(self, orig, dest, rev=None, ref_name=None):
        """Inherited method
        :func:`~repoman.repository.Repository.push`
        """
        if rev == None and ref_name == None:
            # Push everything
            refspec = "refs/*:refs/*"
        elif rev == None:
            refspec = "%s:%s" % (ref_name, ref_name)
        elif ref_name == None:
            raise RepositoryError("When pushing, revision specified but not reference name")
        else:
            refspec = "%s:%s" % (rev, ref_name)

        self._git("push", dest, refspec)
        return self.tip()

    def _merge(self, local_branch=None, other_rev=None,
               other_branch_name=None, dry_run=False, strategy=GitMerge):
        merge = strategy(self, local_branch, other_rev, other_branch_name)
        merge.perform()
        if dry_run:
            merge.abort()
            return None
        return merge.commit()

    def merge(self, local_branch=None, other_rev=None,
              other_branch_name=None,
              dry_run=False):
        """Inherited method
        :func:`~repoman.repository.Repository.merge`
        """
        return self._merge(local_branch, other_rev, other_branch_name, dry_run,
                           strategy=GitMerge)

    def merge_fastforward(self, local_branch=None, other_rev=None,
                          other_branch_name=None,
                          dry_run=False):
        return self._merge(local_branch, other_rev, other_branch_name, dry_run,
                           strategy=GitMergeFastForward)

    def add(self, files):
        if isinstance(files, basestring):
            files = [files]
        if len(files) > 0:
            self._git("add", *files)

    def commit(self, message, custom_parent=None,
               allow_empty=False):
        """Inherited method
        :func:`~repoman.repository.Repository.commit`
        """
        status = self._git('status', porcelain=True, _iter=True)

        if not status and not custom_parent and not allow_empty:
            logger.debug("Nothing to commit, repository clean")
            return None

        if custom_parent:
            raise RepositoryError("What to do with this custom parent?")

        # TODO: It currently mimics previous implementation, not sure if
        # this is what we want. It automatically adds modified files only, with
        # other statuses it may generate an empty commit even if it was not
        # allowed.
        allow_empty = True
        modified = []
        for s in status:
            status, path = s.split()
            if status == 'M':
                modified.append(path)
        self.add(modified)

        self._git('commit', allow_empty=allow_empty,
            m=message,
            author=str(self.signature))
        return self.tip()

    def update(self, ref):
        """Inherited method
        :func:`~repoman.repository.Repository.update`
        """
        self._clean()
        self._git("checkout", ref)
        return self.tip()

    def _clean(self):
        """
        Clean up the working copy. More information about Git clean up:
        http://stackoverflow.com/questions/22620393/git-remove-local-changes
        """
        try:
            # Clean index to avoid unmerged files
            self._git('read-tree', '--empty')
            self._git('reset', '--hard')
            self._git('clean', '-fdx')
        except Exception:
            logger.exception('The cache could not be correctly cleaned.'
                             ' Continuing')

    def _get_branch_tip(self, branch):
        """
        Returns the changeset being the branch tip

        :param branch: name of the branch
        :type string
        """
        sha1 = self._git("rev-parse", branch)
        return self[sha1]

    def get_changeset_tags(self, changeset_hash):
        """Inherited method
        :func:`~repoman.repository.Repository.get_changeset_tags`
        """
        ref_tags = [
            tag.split() for tag in
            # Error code can be 1 on empty output
            self._git("show-ref", "--tags", _ok_code=[0, 1]).split("\n")
            if tag
        ]

        ref_tags = filter(lambda ref_tag: ref_tag[0].startswith(changeset_hash),
                          ref_tags)

        tag_reference_regexp = re.compile('^refs/tags/')
        return map(lambda ref_tag: tag_reference_regexp.sub('', ref_tag[1]),
                   ref_tags)

    def compare_branches(self, revision_to_check_hash, branch_base_name):
        """Inherited method
        :func:`~repoman.repository.Repository.compare_branches`
        """
        hashes = self._git("log", "--pretty=%H",
            "%s..%s" % (branch_base_name, revision_to_check_hash)).split()

        return [self._new_changeset_object(h) for h in hashes]

    def tags(self):
        """Inherited method
        :func:`~repoman.repository.Repository.tags`
        """
        return self._git('tag', '-l').split()

    def is_merge(self, changeset_hash):
        """Inherited method
        :func:`~repoman.repository.Repository.is_merge`
        """
        return len(self.get_parents(changeset_hash)) > 1

    def parents(self):
        """Inherited method
        :func:`~repoman.repository.Repository.parents`
        """
        return self.get_parents('HEAD')

    def get_parents(self, changeset_hash):
        """Inherited method
        :func:`~repoman.repository.Repository.get_parents`
        """
        parents = self._git("log", "--pretty=%P", "-1", changeset_hash.strip()).split()
        return [self[cs.strip()] for cs in parents]<|MERGE_RESOLUTION|>--- conflicted
+++ resolved
@@ -19,17 +19,12 @@
 import os.path
 import logging
 import datetime
-import calendar
-from collections import namedtuple
-
 import sh
-
 from repoman.repository import Repository as BaseRepo, \
     RepositoryError, MergeConflictError
 from repoman.changeset import Changeset
 from repoman.merge import MergeStrategy
 from repoman.reference import Reference
-from repoman.repo_indexer import RepoIndexerError
 
 logger = logging.getLogger(__name__)
 
@@ -192,18 +187,9 @@
     def branch_exists(self, branch_name):
         """Inherited method :func:`~repoman.repository.Repository.branch_exists`
         """
-<<<<<<< HEAD
         for branch in self.get_branches():
             if branch.name == branch_name:
                 return True
-=======
-        local_heads = self._git(
-            "for-each-ref", "--format=%(refname:short)", "refs/heads").split()
-
-        if branch_name in local_heads:
-            return True
-
->>>>>>> 78865be6
         return False
 
     def tag_exists(self, tag_name):
@@ -223,29 +209,19 @@
                 "either rev1 or rev2 are None: %s , %s" % (cs1, cs2)
             logger.error(error)
             raise RepositoryError(error)
-<<<<<<< HEAD
         return self[self._git('merge-base', cs1.hash, cs2.hash)]
-=======
-        return self[self._git('merge-base', cs1, cs2)]
->>>>>>> 78865be6
 
     def get_branches(self, active=False, closed=False):
         """Inherited method :func:`~repoman.repository.Repository.get_branches`
         """
-<<<<<<< HEAD
         branches = list([
             branch_name.strip() for branch_name in
-=======
-        return [
-            self._new_branch_object(branch_name.strip()) for branch_name in
->>>>>>> 78865be6
                 self._git(
                    "for-each-ref",
                    "refs/heads",
                    format="%(refname:short)",
                    _iter=True,
                 )
-<<<<<<< HEAD
         ])
         try:
             # Add current branch even if it doesn't have commits
@@ -256,9 +232,6 @@
             # TODO: Better handle error cases here, related with HEAD not existing
             pass
         return [self._new_branch_object(branch) for branch in branches if branch != 'HEAD']
-=======
-        ]
->>>>>>> 78865be6
 
     def exterminate_branch(self, branch_name, repo_origin, repo_dest):
         """Inherited method
@@ -294,11 +267,7 @@
         :func:`~repoman.repository.Repository.get_branch`
         """
         if not branch_name:
-<<<<<<< HEAD
-            branch_name = self._git('rev-parse', '--abbrev-ref', 'HEAD')
-=======
             branch_name = self._git("rev-parse", "--abbrev-ref", "HEAD")
->>>>>>> 78865be6
         else:
             if not self.branch_exists(branch_name):
                 raise RepositoryError('Branch %s does not exist in repo %s'
@@ -310,7 +279,7 @@
         """Inherited method
         :func:`~repoman.repository.Repository.get_revset`
         """
-<<<<<<< HEAD
+
         if branch is not None:
             b = self.get_branch(branch)
             if cs_to is None:
@@ -319,9 +288,6 @@
                 cs_to = self.get_ancestor(self[cs_to], b.get_changeset()).hash
 
         if cs_to is None:
-=======
-        if cs_to == None:
->>>>>>> 78865be6
             cs_to = 'HEAD'
 
         if cs_from is None:
@@ -330,7 +296,6 @@
                 cs_to,
                 _iter=True)
         else:
-<<<<<<< HEAD
             try:
                 # If cs_from is not an ancestor of cs_to we shouldn't output
                 # anything
@@ -338,19 +303,13 @@
             except:
                 return
 
-=======
->>>>>>> 78865be6
             rev_range = "%s..%s" % (cs_from, cs_to)
             cs = self._git(
                 'log', '--pretty=%H', '--reverse', '--ancestry-path',
                 rev_range,
                 _iter=True)
             # When printing git log ranges, it doesn't include the root one
-<<<<<<< HEAD
             yield self._new_changeset_object(cs_from)
-=======
-            yield cs_from
->>>>>>> 78865be6
 
         for c in cs:
             yield self._new_changeset_object(c.strip())
@@ -359,15 +318,11 @@
         """Inherited method
         :func:`~repoman.repository.Repository.pull`
         """
-<<<<<<< HEAD
         git_dir = os.path.join(
             self.path, sh.git('rev-parse', '--git-dir', _cwd=self.path).strip())
         git = GitCmd(git_dir)
         git('-c', 'core.bare=true', 'fetch', remote)
         self._clean()
-=======
-        self._git('pull', remote, '+refs/*:refs/*')
->>>>>>> 78865be6
 
     def push(self, orig, dest, rev=None, ref_name=None):
         """Inherited method
