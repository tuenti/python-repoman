--- conflicted
+++ resolved
@@ -579,7 +579,7 @@
     def _lookup_remote_branch(self, branch):
         matching_remote_branches = []
         for remote in self._repository.remotes:
-            for refspec in remote.get_fetch_refspecs():
+            for refspec in remote.fetch_refspecs:
                 _, local_refspec = refspec.split(':')
                 remote_ref = local_refspec.replace('*', branch)
                 if remote_ref in self._repository.listall_references():
@@ -620,7 +620,6 @@
         """Inherited method
         :func:`~repoman.repository.Repository.update`
         """
-<<<<<<< HEAD
         ref_to_checkout = self._find_checkout_reference(ref)
         tmp_ref = None
         if not ref_to_checkout:
@@ -629,40 +628,11 @@
             tmp_ref = self._create_tmp_reference(ref)
             ref_to_checkout = tmp_ref.name
         self._clean()
-        self._repository.checkout(ref_to_checkout, pygit2.GIT_CHECKOUT_FORCE)
+        self._repository.checkout(ref_to_checkout,
+                                  strategy=pygit2.GIT_CHECKOUT_FORCE)
         if tmp_ref:
             tmp_ref.delete()
         return self.tip()
-=======
-        # As the library doesn't not allow you to checkout a remote branch,
-        # checking if it's already created, if so, change to that branch,
-        # otherwise, create the branch pointing to the remote hex
-        remote_ref_prefix = 'refs/remotes/origin/'
-        local_ref_prefix = 'refs/heads/'
-
-        try:
-            self._clean()
-            if ref == 'HEAD':
-                return self.tip()
-            # Let's assume the ref is branch name
-            branch = ref
-            try:
-                if not self._repository.lookup_branch(branch):
-                    branch_head = self._repository.lookup_reference(
-                        remote_ref_prefix + branch).get_object()
-                    self._repository.create_branch(branch, branch_head)
-                self._repository.checkout(local_ref_prefix + branch,
-                                          strategy=pygit2.GIT_CHECKOUT_FORCE)
-                return self.tip()
-            except KeyError:
-                # Ref is a hash so this must update to a detached head
-                rev_hash = ref
-            sh.git('checkout', rev_hash, _cwd=self.path)
-            return self[rev_hash]
-        except (pygit2.GitError, sh.ErrorReturnCode) as e:
-            logger.exception(e)
-            raise RepositoryError(e)
->>>>>>> fba8fe2c
 
     def _clean(self):
         """
