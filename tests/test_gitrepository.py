#!/usr/bin/env python
#
# Copyright 2014 Tuenti Technologies S.L.
#
# Licensed under the Apache License, Version 2.0 (the "License");
# you may not use this file except in compliance with the License.
# You may obtain a copy of the License at
#
#     http://www.apache.org/licenses/LICENSE-2.0
#
# Unless required by applicable law or agreed to in writing, software
# distributed under the License is distributed on an "AS IS" BASIS,
# WITHOUT WARRANTIES OR CONDITIONS OF ANY KIND, either express or implied.
# See the License for the specific language governing permissions and
# limitations under the License.
#

import os
import sh
import tempfile
import shutil

try:
    import unittest2 as unittest
except ImportError:
    import unittest

from repoman.repository import RepositoryError, MergeConflictError
from repoman.git.repository import Repository, GitCmd

FIXTURE_PATH = 'fixtures'
SELF_DIRECTORY_PATH = os.path.dirname(__file__)


class TestGitRepository(unittest.TestCase):

    def setUp(self):
        self.environment_path = tempfile.mkdtemp()
        self.main_repo = os.path.join(self.environment_path, 'main')
        self.main_repo_bare = os.path.join(self.environment_path, 'main_bare')

        self.cloned_from_repo = os.path.join(self.environment_path,
                                             'cloned_from')
        self.add_content_to_repo(
            os.path.join(FIXTURE_PATH, 'fixture-2.git.bundle'), self.main_repo)
        self.add_content_to_repo(
            os.path.join(FIXTURE_PATH, 'fixture-2.git.bundle'),
            self.main_repo_bare, bare=True)

        # fixture-4.git is a clone from fixture-2.git plus two commits and
        # two branches: master and newbranch
        self.add_content_to_repo(
            os.path.join(FIXTURE_PATH, 'fixture-4.git.bundle'),
            self.cloned_from_repo)

    def tearDown(self):
        shutil.rmtree(self.environment_path)

<<<<<<< HEAD
    def add_content_to_repo(self, fixture, repo_path, bare=False):
        if bare:
            sh.git("clone",
                os.path.join(SELF_DIRECTORY_PATH, fixture),
                repo_path,
                mirror=True)
        else:
            sh.mkdir(repo_path)
            sh.git("clone",
                os.path.join(SELF_DIRECTORY_PATH, fixture),
                os.path.join(repo_path, '.git'),
                mirror=True)
            sh.git('config', 'core.bare', 'false', _cwd=repo_path)
            sh.git('reset', '--hard', _cwd=repo_path)
=======
    def clone_repo_from(self, dest, origin):
        sh.git('clone', origin, '+refs/*:refs/*', dest)

    def add_content_to_repo(self, fixture, repo_path, bare=False):
        sh.git("clone",
            os.path.join(SELF_DIRECTORY_PATH, fixture),
            repo_path,
            mirror=bare)
>>>>>>> 78865be6

    def test_pull(self):
        gitrepo1 = GitCmd(self.main_repo)
        gitrepo2 = GitCmd(self.cloned_from_repo)

        self.assertNotEqual(
            gitrepo1('rev-list', all=True).split(),
            gitrepo2('rev-list', all=True).split())

        repo = Repository(self.main_repo)

        repo.pull(remote=self.cloned_from_repo)

        self.assertEqual(
<<<<<<< HEAD
            gitrepo1('rev-list', all=True).split().sort(),
            gitrepo2('rev-list', all=True).split().sort())
=======
            gitrepo1('rev-list', all=True).split(),
            gitrepo2('rev-list', all=True).split())
>>>>>>> 78865be6

        with self.assertRaises(RepositoryError):
            repo.pull(remote='wrong repo')

        # Fetching specific revisions is not supported by libgit2
        # with self.assertRaises(RepositoryError):
        #     repo.pull(
        #         remote=self.cloned_from_repo, revision="fake revision")

    def test_get_ancestor(self):
        # According to the bundle
        ancestor_hash = "52109e71fd7f16cb366acfcbb140d6d7f2fc50c9"

        git = GitCmd(self.cloned_from_repo)
<<<<<<< HEAD
        headmaster = git('rev-parse', 'refs/heads/master')
        headnewbranch = git('rev-parse', 'refs/heads/newbranch')
=======
        headmaster = git('rev-parse', 'refs/remotes/origin/master')
        headnewbranch = git('rev-parse', 'refs/remotes/origin/newmaster')
>>>>>>> 78865be6

        gitrepo = Repository(self.cloned_from_repo)
        ancestor = gitrepo.get_ancestor(gitrepo[headmaster],
                                        gitrepo[headnewbranch])

        self.assertEquals(ancestor.hash, ancestor_hash)

        with self.assertRaises(RepositoryError):
            gitrepo.get_ancestor(None, ancestor_hash)

    def test_get_branches(self):
        gitrepo = Repository(self.cloned_from_repo)
        branches = [b.name for b in gitrepo.get_branches()]
<<<<<<< HEAD
        self.assertListEqual(branches, ['master', 'newbranch'])
=======
        self.assertListEqual(branches, ['master'])
>>>>>>> 78865be6

    def test_add_files(self):
        file_name = "absurd_file"
        file_path = os.path.join(self.main_repo, file_name)
        file_name2 = "absurd_file2"
        file_path2 = os.path.join(self.main_repo, file_name2)
        with open(file_path, "w") as file:
            file_content = "Absurd content"
            file.write(file_content)
        with open(file_path2, "w") as file:
            file_content = "Absurd content2"
            file.write(file_content)

        def get_status():
            git = GitCmd(self.main_repo)
            status = {}
            for f in git('status', porcelain=True, _iter=True):
                s, path = f.split()
                status[path] = s
            return status

        status = get_status()
        self.assertTrue(file_name in status)
        self.assertTrue(file_name2 in status)
        self.assertEquals(status[file_name], '??')
        self.assertEquals(status[file_name2], '??')

        gitrepo = Repository(self.main_repo)
        gitrepo.add([file_name, file_name2])

        status = get_status()
        self.assertEquals(status[file_name], 'A')
        self.assertEquals(status[file_name2], 'A')
        with self.assertRaises(RepositoryError):
            gitrepo.add("nonexistentfile")

    def test_commit(self):
        file_name = "test_file"
        file_path = os.path.join(self.main_repo, file_name)
        with open(file_path, "a") as file:
            file.write('test content')
        commit_msg = "Test message"

        git = GitCmd(self.main_repo)
        initial_len = len(list(git('log', 'HEAD', pretty='oneline', _iter=True)))

        gitrepo = Repository(self.main_repo)
        gitrepo.add(file_name)
        commit = gitrepo.commit(commit_msg)

        final_len = len(list(git('log', 'HEAD', pretty='oneline', _iter=True)))

        self.assertEquals(final_len, initial_len + 1)
        self.assertEquals(git('log', '-1', pretty='%B'), commit_msg)
        self.assertEquals(commit.desc, commit_msg)
        self.assertIsNone(gitrepo.commit(commit_msg))

    def test_commit_commits_all(self):
        file_name = "test1.txt"
        file_path = os.path.join(self.main_repo, file_name)
        expected_content = "changed content"
        commit_msg = "Test message"
        with open(file_path, "w+") as file:
            file.write(expected_content)

        gitrepo = Repository(self.main_repo)
        gitrepo.commit(commit_msg)

        with open(file_path, "w+") as fd:
            fd.write('content changed again')

        git = GitCmd(self.main_repo)
        git('reset', hard=True)

        self.assertTrue(os.path.exists(file_path))
        with open(file_path) as fd:
            self.assertEquals(expected_content, fd.read())

    def test_commit_commits_but_with_removed_files(self):
        file_name = "test1.txt"
        file_path = os.path.join(self.main_repo, file_name)
        commit_msg = "Test message"

        gitrepo = Repository(self.main_repo)
        gitrepo.update('master')
        os.remove(file_path)
        git = GitCmd(self.main_repo)

        gitrepo.commit(commit_msg)
        git('reset', hard=True)

        self.assertTrue(os.path.exists(file_path))

    def test_merge_wrong_revision(self):
        gitrepo = Repository(self.cloned_from_repo)
        with self.assertRaises(RepositoryError):
            gitrepo.merge("wrong revision")

    def test_merge_no_conflicts(self):
        git = GitCmd(self.cloned_from_repo)
<<<<<<< HEAD
        headnewbranch = git('rev-parse', 'refs/heads/newbranch')
=======
        headnewbranch = git('rev-parse', 'refs/remotes/origin/newbranch')
>>>>>>> 78865be6
        gitrepo = Repository(self.cloned_from_repo)
        # Checkout to master
        gitrepo.update('master')
        cs = gitrepo.merge(other_rev=gitrepo[headnewbranch])
        self.assertEquals(len(git('log', '-1', pretty='%P').split()), 2)
        self.assertEquals(git('rev-parse', 'HEAD'), cs.hash)

    def test_merge_with_conflict(self):
        gitrepo = Repository(self.cloned_from_repo)
        # Checkout
        gitrepo.update('newbranch')
        file_to_conflict_name = 'test1.txt'
        file_to_conflict = os.path.join(self.cloned_from_repo,
                                        file_to_conflict_name)
        with open(file_to_conflict, "w") as file:
            file_content = "Absurd content"
            file.write(file_content)

        gitrepo.add(file_to_conflict_name)
        conflict_cs = gitrepo.commit("Provoking conflict")
        gitrepo.update('master')
        try:
            gitrepo.merge(other_rev=conflict_cs)
            self.fail()
        except MergeConflictError as exp:
            print exp
            self.assertTrue('Conflicts found: merging test1.txt failed' in exp)

    def test_merge_fastforward(self):
        git = GitCmd(self.cloned_from_repo)
        gitrepo = Repository(self.cloned_from_repo)
        gitrepo.update('master')
        gitrepo.branch('ff-branch')
        ff_file_name = 'ff-file.txt'
        ff_file = os.path.join(self.cloned_from_repo, ff_file_name)
        with open(ff_file, "w") as file:
            file_content = "Absurd content"
            file.write(file_content)
        gitrepo.add(ff_file_name)

        ff_head = gitrepo.commit(message="commit ff file")
        gitrepo.update('master')
        cs = gitrepo.merge_fastforward(
            other_rev=ff_head, other_branch_name='test')
        self.assertEquals(len(git('log', '-1', pretty='%P').split()), 1)
        self.assertEquals(git('rev-parse', 'HEAD'), cs.hash)
        self.assertEquals(ff_head.hash, cs.hash)
        self.assertTrue(os.path.isfile(ff_file))

    def test_merge_fastforward_no_ff(self):
        git = GitCmd(self.cloned_from_repo)
        gitrepo = Repository(self.cloned_from_repo)
        gitrepo.update('master')
        gitrepo.branch('ff-branch')
        ff_file_name = 'ff-file.txt'
        ff_file = os.path.join(self.cloned_from_repo, ff_file_name)
        with open(ff_file, "w") as file:
            file_content = "Absurd content"
            file.write(file_content)
        gitrepo.add(ff_file_name)

        ff_head = gitrepo.commit(message="commit ff file")
        gitrepo.update('master')
        cs = gitrepo.merge(other_rev=ff_head, other_branch_name='test')
        self.assertEquals(len(git('log', '-1', pretty='%P').split()), 2)
        self.assertEquals(git('rev-parse', 'HEAD'), cs.hash)
        # We want a commit in fastforward merges, hashes must be different
        self.assertNotEquals(ff_head.hash, cs.hash)
        self.assertTrue(os.path.isfile(ff_file))

    def test_merge_isuptodate(self):
        gitrepo = Repository(self.cloned_from_repo)
        gitrepo.update('master')
        uptodate_hash = '52109e71fd7f16cb366acfcbb140d6d7f2fc50c9'
        cs = gitrepo[uptodate_hash]
        should_be_none = gitrepo.merge(other_rev=cs)
        self.assertIsNone(should_be_none)

    def test_tag(self):
        gitrepo = Repository(self.main_repo)
        gitrepo.tag("new-tag", message="fake tag")

        git = GitCmd(self.main_repo)
        self.assertNotEquals(git('show-ref', 'refs/tags/new-tag'), '')

    def test_branch(self):
        gitrepo = Repository(self.cloned_from_repo)
        gitrepo.branch("test_branch")
        git = GitCmd(self.cloned_from_repo)
        # Checking we are in the branch
        self.assertEquals(
                git('rev-parse', 'test_branch'),
                git('rev-parse', 'HEAD'))
        self.assertEquals(git('rev-parse', '--abbrev-ref', 'HEAD'), 'test_branch')

        gitrepo.branch('newbranch')
        self.assertEquals(
                git('rev-parse', 'newbranch'),
                git('rev-parse', 'HEAD'))
        self.assertEquals(git('rev-parse', '--abbrev-ref', 'HEAD'), 'newbranch')

    def test_push(self):
        git1 = GitCmd(self.main_repo_bare)
        git2 = GitCmd(self.cloned_from_repo)

        changesets1 = list(git1('log', pretty='oneline', _iter=True))
        changesets2 = list(git2('log', pretty='oneline', _iter=True))
        self.assertNotEqual(len(changesets1), len(changesets2))

        repo2 = Repository(self.cloned_from_repo)
        with self.assertRaises(RepositoryError):
            repo2.push(
                self.main_repo_bare,
                "inexistent_destination",
                ref_name='master')

        repo2.push(self.main_repo, self.main_repo_bare, ref_name='master')

        changesets1 = list(git1('log', pretty='oneline', _iter=True))
        changesets2 = list(git2('log', pretty='oneline', _iter=True))
        self.assertEquals(len(changesets1), len(changesets2))

    def test_get_branch(self):
        repo = Repository(self.cloned_from_repo)
        branch = repo.get_branch('newbranch')
        self.assertEquals(branch.name, 'newbranch')
        repo.update('newbranch')
        branch = repo.get_branch()
        self.assertEquals(branch.name, 'newbranch')
        with self.assertRaises(RepositoryError):
            branch = repo.get_branch('does_not_exist')

    def test_get_revset(self):
        git = GitCmd(self.cloned_from_repo)
        gitrepo = Repository(self.cloned_from_repo)

        # Just cs_from
        just_from_second = gitrepo.get_revset(
            cs_from="52109e71fd7f16cb366acfcbb140d6d7f2fc50c9")
        self.assertEquals(len(list(just_from_second)), 3)

        # No params
        no_params = gitrepo.get_revset()
        self.assertEquals(len(list(no_params)), 4)

        # From first commit to head
        first_to_head = gitrepo.get_revset(
            cs_from="e3b1fc907ea8b3482e29eb91520c0e2eee2b4cdb",
            cs_to=git('rev-parse', 'HEAD'))
        self.assertEquals(len(list(first_to_head)), 4)
        second_to_head = gitrepo.get_revset(
            cs_from="52109e71fd7f16cb366acfcbb140d6d7f2fc50c9",
            cs_to=git('rev-parse', 'HEAD'))
        self.assertEquals(len(list(second_to_head)), 3)
        second_to_third = gitrepo.get_revset(
            cs_from="52109e71fd7f16cb366acfcbb140d6d7f2fc50c9",
            cs_to="2a9e1b9be3fb95ed0841aacc1f20972430dc1a5c")
        self.assertEquals(len(list(second_to_third)), 2)

        # Just by branch
        by_branch = gitrepo.get_revset(branch='newbranch')
        self.assertEquals(len(list(by_branch)), 3)

        # Just by branch being in another
        gitrepo.update('master')
        by_branch = gitrepo.get_revset(branch='newbranch')
        self.assertEquals(len(list(by_branch)), 3)
        self.assertEquals(git('rev-parse', '--abbrev-ref', 'HEAD'), 'master')

        # Only common ancestor belong to newbranch
        common_ancestor = gitrepo.get_revset(
            cs_to="b7fa61d5faf434642e35744b55d8d8f367afc343",
            cs_from="52109e71fd7f16cb366acfcbb140d6d7f2fc50c9",
            branch='newbranch')
        self.assertEquals(len(list(common_ancestor)), 1)

        # Zero changesets belong to newbranch
        none = gitrepo.get_revset(
            cs_to="b7fa61d5faf434642e35744b55d8d8f367afc343",
            cs_from="2a9e1b9be3fb95ed0841aacc1f20972430dc1a5c",
            branch='newbranch')
        self.assertEquals(len(list(none)), 0)

        # From the beginning to master tip so only common changesets in both
        # branches
        common_changesets = gitrepo.get_revset(
            cs_to="b7fa61d5faf434642e35744b55d8d8f367afc343",
            branch='newbranch')
        self.assertEquals(len(list(common_changesets)), 2)

        # From the beginning to common ancestor, that belongs to both branches
        toboth = gitrepo.get_revset(
            cs_to="52109e71fd7f16cb366acfcbb140d6d7f2fc50c9",
            branch='newbranch')
        self.assertEquals(len(list(toboth)), 2)

        # From newbranch origin to newbranch tip
        ignore_branch3 = gitrepo.get_revset(
            cs_from="e3b1fc907ea8b3482e29eb91520c0e2eee2b4cdb",
            branch='newbranch')
        self.assertEquals(len(list(ignore_branch3)), 3)

    def test_get_branch_tip(self):
        git = GitCmd(self.cloned_from_repo)
        gitrepo = Repository(self.cloned_from_repo)
        self.assertEquals(
            gitrepo.get_branch_tip('master').hash, git('rev-parse', 'master'))

    def test_update(self):
        repo_name = 'fixture-3'
        path = os.path.join(self.environment_path, repo_name)
        self.add_content_to_repo(
            os.path.join(FIXTURE_PATH, 'fixture-3.git.bundle'),
            path)
        git = GitCmd(path)
        gitrepo = Repository(path)

        gitrepo.update("master")
        self.assertFalse(os.path.isfile(os.path.join(path, 'file2.txt')))
        self.assertTrue(os.path.isfile(os.path.join(path, 'file1.txt')))
        self.assertFalse(os.path.isfile(os.path.join(path, 'file3.txt')))
        self.assertNotEquals(git('rev-parse', '--abbrev-ref', 'HEAD'), 'HEAD')

        gitrepo.update("branch-1")
        self.assertTrue(os.path.isfile(os.path.join(path, 'file2.txt')))
        self.assertTrue(os.path.isfile(os.path.join(path, 'file1.txt')))
        self.assertFalse(os.path.isfile(os.path.join(path, 'file3.txt')))
        self.assertNotEquals(git('rev-parse', '--abbrev-ref', 'HEAD'), 'HEAD')

        gitrepo.update("branch-2")
        self.assertTrue(os.path.isfile(os.path.join(path, 'file3.txt')))
        self.assertFalse(os.path.isfile(os.path.join(path, 'file2.txt')))
        self.assertTrue(os.path.isfile(os.path.join(path, 'file1.txt')))
        self.assertNotEquals(git('rev-parse', '--abbrev-ref', 'HEAD'), 'HEAD')

        gitrepo.update("08b952ae66e59b216b1171c0c57082353bc80863")
        self.assertFalse(os.path.isfile(os.path.join(path, 'file3.txt')))
        self.assertFalse(os.path.isfile(os.path.join(path, 'file2.txt')))
        self.assertTrue(os.path.isfile(os.path.join(path, 'file1.txt')))
        self.assertEquals(git('rev-parse', '--abbrev-ref', 'HEAD'), 'HEAD')

    def test_update_failures(self):
        repo_name = 'fixture-3'
        self.add_content_to_repo(
            os.path.join(FIXTURE_PATH, 'fixture-3.git.bundle'),
            os.path.join(self.environment_path, repo_name))
        gitrepo = Repository(os.path.join(self.environment_path, repo_name))

        with self.assertRaises(RepositoryError):
            gitrepo.update("doesntexist")

    def test_parents(self):
        git = GitCmd(self.cloned_from_repo)
        gitrepo = Repository(self.cloned_from_repo)
        self.assertEquals([x.hash for x in gitrepo.parents()],
                          git('log', '-1', pretty='%P').split())

    def test_strip(self):
        git = GitCmd(self.cloned_from_repo)
        gitrepo = Repository(self.cloned_from_repo)
        old_head = git('rev-parse', 'HEAD')
        parent_old_head = git('log', '-1', pretty='%P').split()[0]
        gitrepo.strip(gitrepo[old_head])
        new_head = git('rev-parse', 'HEAD')
        self.assertNotEquals(old_head, new_head)
        self.assertEquals(new_head, parent_old_head)

    def test_is_merge(self):
        git = GitCmd(self.cloned_from_repo)
<<<<<<< HEAD
        headnewbranch = git('show-ref', '-s', 'refs/heads/newbranch')
=======
        headnewbranch = git('show-ref', '-s', 'refs/remotes/origin/newbranch')
>>>>>>> 78865be6
        gitrepo = Repository(self.cloned_from_repo)
        self.assertFalse(gitrepo.is_merge(git('rev-parse', 'HEAD')))
        # Do a merge
        gitrepo.update('master')
        merge_rev = gitrepo.merge(other_rev=gitrepo[headnewbranch])
        self.assertTrue(gitrepo.is_merge(merge_rev.hash))

    def test_get_changeset_tags(self):
        git = GitCmd(self.main_repo)
        gitrepo = Repository(self.main_repo)
        rev = gitrepo[git('rev-parse', 'HEAD')]
        gitrepo.tag("test_tag", revision=rev.hash)
        gitrepo.tag("test_tag2", revision=rev.hash)
        tags = gitrepo.get_changeset_tags(rev.hash)
        self.assertListEqual(tags, ["test_tag", "test_tag2"])

    def test_compare_branches(self):
        gitrepo = Repository(self.cloned_from_repo)
        masterhead_hash = 'b7fa61d5faf434642e35744b55d8d8f367afc343'
        newbranch_hash = 'a277468c9cc0088ba69e0a4b085822d067e360ff'
        firstway = gitrepo.compare_branches(masterhead_hash, 'newbranch')
        self.assertEquals([
            gitrepo['b7fa61d5faf434642e35744b55d8d8f367afc343'],
            gitrepo['2a9e1b9be3fb95ed0841aacc1f20972430dc1a5c']],
            firstway)
        secondway = gitrepo.compare_branches(newbranch_hash, 'master')
        self.assertEquals([
            gitrepo['a277468c9cc0088ba69e0a4b085822d067e360ff']],
            secondway)

    def test_terminate_branch(self):
        branch_name = 'newbranch'
        gitrepo = Repository(self.cloned_from_repo)
        gitrepo_main = Repository(self.main_repo)
        gitrepo.update(branch_name)
        # Pushing the branch to the remote repo so we can check it's removed
        # remotely too
        gitrepo.push(None, self.main_repo, ref_name=branch_name)

        self.assertEquals(len(list(gitrepo.get_branches())), 2)
        self.assertEquals(len(list(gitrepo_main.get_branches())), 4)

        gitrepo.terminate_branch(branch_name, None, self.main_repo)

        self.assertEquals(len(list(gitrepo.get_branches())), 1)
        self.assertEquals(len(list(gitrepo_main.get_branches())), 4)

        # Terminating a branch already terminated
        # it shouldn't do anything but warning with a message
        gitrepo.terminate_branch(branch_name, None, self.main_repo)

    def test_exterminate_branch(self):
        branch_name = 'newbranch'
        gitrepo = Repository(self.cloned_from_repo)
        gitrepo_main = Repository(self.main_repo)
        gitrepo.update(branch_name)
        # Pushing the branch to the remote repo so we can check it's removed
        # remotely too
        gitrepo.push(None, self.main_repo, ref_name=branch_name)

        self.assertEquals(len(list(gitrepo.get_branches())), 2)
        self.assertEquals(len(list(gitrepo_main.get_branches())), 4)

        gitrepo.exterminate_branch(branch_name, None, self.main_repo)

        self.assertEquals(len(list(gitrepo.get_branches())), 1)
        self.assertEquals(len(list(gitrepo_main.get_branches())), 3)

        # Terminating a branch already terminated
        # it shouldn't do anything but warning with a message
        gitrepo.exterminate_branch(branch_name, None, self.main_repo)<|MERGE_RESOLUTION|>--- conflicted
+++ resolved
@@ -56,7 +56,7 @@
     def tearDown(self):
         shutil.rmtree(self.environment_path)
 
-<<<<<<< HEAD
+
     def add_content_to_repo(self, fixture, repo_path, bare=False):
         if bare:
             sh.git("clone",
@@ -71,16 +71,10 @@
                 mirror=True)
             sh.git('config', 'core.bare', 'false', _cwd=repo_path)
             sh.git('reset', '--hard', _cwd=repo_path)
-=======
+
     def clone_repo_from(self, dest, origin):
         sh.git('clone', origin, '+refs/*:refs/*', dest)
 
-    def add_content_to_repo(self, fixture, repo_path, bare=False):
-        sh.git("clone",
-            os.path.join(SELF_DIRECTORY_PATH, fixture),
-            repo_path,
-            mirror=bare)
->>>>>>> 78865be6
 
     def test_pull(self):
         gitrepo1 = GitCmd(self.main_repo)
@@ -95,13 +89,8 @@
         repo.pull(remote=self.cloned_from_repo)
 
         self.assertEqual(
-<<<<<<< HEAD
             gitrepo1('rev-list', all=True).split().sort(),
             gitrepo2('rev-list', all=True).split().sort())
-=======
-            gitrepo1('rev-list', all=True).split(),
-            gitrepo2('rev-list', all=True).split())
->>>>>>> 78865be6
 
         with self.assertRaises(RepositoryError):
             repo.pull(remote='wrong repo')
@@ -116,13 +105,8 @@
         ancestor_hash = "52109e71fd7f16cb366acfcbb140d6d7f2fc50c9"
 
         git = GitCmd(self.cloned_from_repo)
-<<<<<<< HEAD
         headmaster = git('rev-parse', 'refs/heads/master')
         headnewbranch = git('rev-parse', 'refs/heads/newbranch')
-=======
-        headmaster = git('rev-parse', 'refs/remotes/origin/master')
-        headnewbranch = git('rev-parse', 'refs/remotes/origin/newmaster')
->>>>>>> 78865be6
 
         gitrepo = Repository(self.cloned_from_repo)
         ancestor = gitrepo.get_ancestor(gitrepo[headmaster],
@@ -136,11 +120,8 @@
     def test_get_branches(self):
         gitrepo = Repository(self.cloned_from_repo)
         branches = [b.name for b in gitrepo.get_branches()]
-<<<<<<< HEAD
+
         self.assertListEqual(branches, ['master', 'newbranch'])
-=======
-        self.assertListEqual(branches, ['master'])
->>>>>>> 78865be6
 
     def test_add_files(self):
         file_name = "absurd_file"
@@ -241,11 +222,8 @@
 
     def test_merge_no_conflicts(self):
         git = GitCmd(self.cloned_from_repo)
-<<<<<<< HEAD
+
         headnewbranch = git('rev-parse', 'refs/heads/newbranch')
-=======
-        headnewbranch = git('rev-parse', 'refs/remotes/origin/newbranch')
->>>>>>> 78865be6
         gitrepo = Repository(self.cloned_from_repo)
         # Checkout to master
         gitrepo.update('master')
@@ -515,11 +493,7 @@
 
     def test_is_merge(self):
         git = GitCmd(self.cloned_from_repo)
-<<<<<<< HEAD
         headnewbranch = git('show-ref', '-s', 'refs/heads/newbranch')
-=======
-        headnewbranch = git('show-ref', '-s', 'refs/remotes/origin/newbranch')
->>>>>>> 78865be6
         gitrepo = Repository(self.cloned_from_repo)
         self.assertFalse(gitrepo.is_merge(git('rev-parse', 'HEAD')))
         # Do a merge
